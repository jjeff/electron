// Copyright (c) 2014 GitHub, Inc.
// Use of this source code is governed by the MIT license that can be
// found in the LICENSE file.

#ifndef ELECTRON_SHELL_BROWSER_API_ELECTRON_API_WEB_CONTENTS_H_
#define ELECTRON_SHELL_BROWSER_API_ELECTRON_API_WEB_CONTENTS_H_

#include <map>
#include <memory>
#include <string>
#include <utility>
#include <vector>

#include "base/memory/weak_ptr.h"
#include "base/observer_list.h"
#include "base/observer_list_types.h"
#include "chrome/browser/devtools/devtools_eye_dropper.h"
#include "chrome/browser/devtools/devtools_file_system_indexer.h"
#include "chrome/browser/ui/exclusive_access/exclusive_access_context.h"  // nogncheck
#include "content/common/frame.mojom.h"
#include "content/public/browser/devtools_agent_host.h"
#include "content/public/browser/keyboard_event_processing_result.h"
#include "content/public/browser/render_widget_host.h"
#include "content/public/browser/web_contents.h"
#include "content/public/browser/web_contents_delegate.h"
#include "content/public/browser/web_contents_observer.h"
#include "electron/buildflags/buildflags.h"
#include "electron/shell/common/api/api.mojom.h"
#include "gin/handle.h"
#include "gin/wrappable.h"
#include "mojo/public/cpp/bindings/receiver_set.h"
#include "printing/buildflags/buildflags.h"
#include "shell/browser/api/frame_subscriber.h"
#include "shell/browser/api/save_page_handler.h"
#include "shell/browser/event_emitter_mixin.h"
#include "shell/browser/extended_web_contents_observer.h"
#include "shell/browser/ui/inspectable_web_contents.h"
#include "shell/browser/ui/inspectable_web_contents_delegate.h"
#include "shell/browser/ui/inspectable_web_contents_view_delegate.h"
#include "shell/common/gin_helper/cleaned_up_at_exit.h"
#include "shell/common/gin_helper/constructible.h"
#include "shell/common/gin_helper/error_thrower.h"
#include "shell/common/gin_helper/pinnable.h"
#include "ui/base/cursor/cursor.h"
#include "ui/base/models/image_model.h"
#include "ui/gfx/image/image.h"

#if BUILDFLAG(ENABLE_PRINTING)
#include "components/printing/browser/print_to_pdf/pdf_print_result.h"
#include "shell/browser/printing/print_view_manager_electron.h"
#endif

#if BUILDFLAG(ENABLE_ELECTRON_EXTENSIONS)
#include "extensions/common/mojom/view_type.mojom.h"

namespace extensions {
class ScriptExecutor;
}
#endif

namespace blink {
struct DeviceEmulationParams;
// enum class PermissionType;
}  // namespace blink

namespace gin_helper {
class Dictionary;
}

namespace network {
class ResourceRequestBody;
}

namespace gin {
class Arguments;
}

class ExclusiveAccessManager;

class SkRegion;

namespace electron {

class ElectronBrowserContext;
class ElectronJavaScriptDialogManager;
class InspectableWebContents;
class WebContentsZoomController;
class WebViewGuestDelegate;
class FrameSubscriber;
class WebDialogHelper;
class NativeWindow;

#if BUILDFLAG(ENABLE_OSR)
class OffScreenRenderWidgetHostView;
class OffScreenWebContentsView;
#endif

namespace api {

class BaseWindow;

// Wrapper around the content::WebContents.
class WebContents : public ExclusiveAccessContext,
                    public gin::Wrappable<WebContents>,
                    public gin_helper::EventEmitterMixin<WebContents>,
                    public gin_helper::Constructible<WebContents>,
                    public gin_helper::Pinnable<WebContents>,
                    public gin_helper::CleanedUpAtExit,
                    public content::WebContentsObserver,
                    public content::WebContentsDelegate,
                    public content::RenderWidgetHost::InputEventObserver,
                    public InspectableWebContentsDelegate,
                    public InspectableWebContentsViewDelegate {
 public:
  enum class Type {
    kBackgroundPage,  // An extension background page.
    kBrowserWindow,   // Used by BrowserWindow.
    kBrowserView,     // Used by the JS implementation of BrowserView for
                      // backwards compatibility. Otherwise identical to
                      // kBrowserWindow.
    kRemote,          // Thin wrap around an existing WebContents.
    kWebView,         // Used by <webview>.
    kOffScreen,       // Used for offscreen rendering
  };

  // Create a new WebContents and return the V8 wrapper of it.
  static gin::Handle<WebContents> New(v8::Isolate* isolate,
                                      const gin_helper::Dictionary& options);

  // Create a new V8 wrapper for an existing |web_content|.
  //
  // The lifetime of |web_contents| will be managed by this class.
  static gin::Handle<WebContents> CreateAndTake(
      v8::Isolate* isolate,
      std::unique_ptr<content::WebContents> web_contents,
      Type type);

  // Get the api::WebContents associated with |web_contents|. Returns nullptr
  // if there is no associated wrapper.
  static WebContents* From(content::WebContents* web_contents);
  static WebContents* FromID(int32_t id);

  // Get the V8 wrapper of the |web_contents|, or create one if not existed.
  //
  // The lifetime of |web_contents| is NOT managed by this class, and the type
  // of this wrapper is always REMOTE.
  static gin::Handle<WebContents> FromOrCreate(
      v8::Isolate* isolate,
      content::WebContents* web_contents);

  static gin::Handle<WebContents> CreateFromWebPreferences(
      v8::Isolate* isolate,
      const gin_helper::Dictionary& web_preferences);

  // gin::Wrappable
  static gin::WrapperInfo kWrapperInfo;
  static void FillObjectTemplate(v8::Isolate*, v8::Local<v8::ObjectTemplate>);
  const char* GetTypeName() override;

  void Destroy();
  void Close(absl::optional<gin_helper::Dictionary> options);
  base::WeakPtr<WebContents> GetWeakPtr() { return weak_factory_.GetWeakPtr(); }

  bool GetBackgroundThrottling() const;
  void SetBackgroundThrottling(bool allowed);
  int GetProcessID() const;
  base::ProcessId GetOSProcessID() const;
  Type GetType() const;
  bool Equal(const WebContents* web_contents) const;
  void LoadURL(const GURL& url, const gin_helper::Dictionary& options);
  void Reload();
  void ReloadIgnoringCache();
  void DownloadURL(const GURL& url);
  GURL GetURL() const;
  std::u16string GetTitle() const;
  bool IsLoading() const;
  bool IsLoadingMainFrame() const;
  bool IsWaitingForResponse() const;
  void Stop();
  bool CanGoBack() const;
  void GoBack();
  bool CanGoForward() const;
  void GoForward();
  bool CanGoToOffset(int offset) const;
  void GoToOffset(int offset);
  bool CanGoToIndex(int index) const;
  void GoToIndex(int index);
  int GetActiveIndex() const;
  void ClearHistory();
  int GetHistoryLength() const;
  const std::string GetWebRTCIPHandlingPolicy() const;
  void SetWebRTCIPHandlingPolicy(const std::string& webrtc_ip_handling_policy);
  std::string GetMediaSourceID(content::WebContents* request_web_contents);
  bool IsCrashed() const;
  void ForcefullyCrashRenderer();
  void SetUserAgent(const std::string& user_agent);
  std::string GetUserAgent();
  void InsertCSS(const std::string& css);
  v8::Local<v8::Promise> SavePage(const base::FilePath& full_file_path,
                                  const content::SavePageType& save_type);
  void OpenDevTools(gin::Arguments* args);
  void CloseDevTools();
  bool IsDevToolsOpened();
  bool IsDevToolsFocused();
  void ToggleDevTools();
  void EnableDeviceEmulation(const blink::DeviceEmulationParams& params);
  void DisableDeviceEmulation();
  void InspectElement(int x, int y);
  void InspectSharedWorker();
  void InspectSharedWorkerById(const std::string& workerId);
  std::vector<scoped_refptr<content::DevToolsAgentHost>> GetAllSharedWorkers();
  void InspectServiceWorker();
  void SetIgnoreMenuShortcuts(bool ignore);
  void SetAudioMuted(bool muted);
  bool IsAudioMuted();
  bool IsCurrentlyAudible();
  void SetEmbedder(const WebContents* embedder);
  void SetDevToolsWebContents(const WebContents* devtools);
  v8::Local<v8::Value> GetNativeView(v8::Isolate* isolate) const;
  bool IsBeingCaptured();
  void HandleNewRenderFrame(content::RenderFrameHost* render_frame_host);

#if BUILDFLAG(ENABLE_PRINTING)
  void OnGetDeviceNameToUse(base::Value::Dict print_settings,
                            printing::CompletionCallback print_callback,
                            bool silent,
                            // <error, device_name>
                            std::pair<std::string, std::u16string> info);
  void Print(gin::Arguments* args);
  // Print current page as PDF.
  v8::Local<v8::Promise> PrintToPDF(const base::Value& settings);
  void OnPDFCreated(gin_helper::Promise<v8::Local<v8::Value>> promise,
                    print_to_pdf::PdfPrintResult print_result,
                    scoped_refptr<base::RefCountedMemory> data);
#endif

  void SetNextChildWebPreferences(const gin_helper::Dictionary);

  // DevTools workspace api.
  void AddWorkSpace(gin::Arguments* args, const base::FilePath& path);
  void RemoveWorkSpace(gin::Arguments* args, const base::FilePath& path);

  // Editing commands.
  void Undo();
  void Redo();
  void Cut();
  void Copy();
  void Paste();
  void PasteAndMatchStyle();
  void Delete();
  void SelectAll();
  void Unselect();
  void Replace(const std::u16string& word);
  void ReplaceMisspelling(const std::u16string& word);
  uint32_t FindInPage(gin::Arguments* args);
  void StopFindInPage(content::StopFindAction action);
  void ShowDefinitionForSelection();
  void CopyImageAt(int x, int y);

  // Focus.
  void Focus();
  bool IsFocused() const;

  // Send WebInputEvent to the page.
  void SendInputEvent(v8::Isolate* isolate, v8::Local<v8::Value> input_event);

  // Subscribe to the frame updates.
  void BeginFrameSubscription(gin::Arguments* args);
  void EndFrameSubscription();

  // Dragging native items.
  void StartDrag(const gin_helper::Dictionary& item, gin::Arguments* args);

  // Captures the page with |rect|, |callback| would be called when capturing is
  // done.
  v8::Local<v8::Promise> CapturePage(gin::Arguments* args);

  // Methods for creating <webview>.
  bool IsGuest() const;
  void AttachToIframe(content::WebContents* embedder_web_contents,
                      int embedder_frame_id);
  void DetachFromOuterFrame();

  // Methods for offscreen rendering
  bool IsOffScreen() const;
#if BUILDFLAG(ENABLE_OSR)
  void OnPaint(const gfx::Rect& dirty_rect, const SkBitmap& bitmap);
  void StartPainting();
  void StopPainting();
  bool IsPainting() const;
  void SetFrameRate(int frame_rate);
  int GetFrameRate() const;
#endif
  void Invalidate();
  gfx::Size GetSizeForNewRenderView(content::WebContents*) override;

  // Methods for zoom handling.
  void SetZoomLevel(double level);
  double GetZoomLevel() const;
  void SetZoomFactor(gin_helper::ErrorThrower thrower, double factor);
  double GetZoomFactor() const;

  // Callback triggered on permission response.
  void OnEnterFullscreenModeForTab(
      content::RenderFrameHost* requesting_frame,
      const blink::mojom::FullscreenOptions& options,
      bool allowed);

  // Create window with the given disposition.
  void OnCreateWindow(const GURL& target_url,
                      const content::Referrer& referrer,
                      const std::string& frame_name,
                      WindowOpenDisposition disposition,
                      const std::string& features,
                      const scoped_refptr<network::ResourceRequestBody>& body);

  // Returns the preload script path of current WebContents.
  std::vector<base::FilePath> GetPreloadPaths() const;

  // Returns the web preferences of current WebContents.
  v8::Local<v8::Value> GetLastWebPreferences(v8::Isolate* isolate) const;

  // Returns the owner window.
  v8::Local<v8::Value> GetOwnerBrowserWindow(v8::Isolate* isolate) const;

  // Notifies the web page that there is user interaction.
  void NotifyUserActivation();

  v8::Local<v8::Promise> TakeHeapSnapshot(v8::Isolate* isolate,
                                          const base::FilePath& file_path);
  v8::Local<v8::Promise> GetProcessMemoryInfo(v8::Isolate* isolate);

  // Properties.
  int32_t ID() const { return id_; }
  v8::Local<v8::Value> Session(v8::Isolate* isolate);
  content::WebContents* HostWebContents() const;
  v8::Local<v8::Value> DevToolsWebContents(v8::Isolate* isolate);
  v8::Local<v8::Value> Debugger(v8::Isolate* isolate);
  content::RenderFrameHost* MainFrame();
  content::RenderFrameHost* Opener();

  WebContentsZoomController* GetZoomController() { return zoom_controller_; }

  void AddObserver(ExtendedWebContentsObserver* obs) {
    observers_.AddObserver(obs);
  }
  void RemoveObserver(ExtendedWebContentsObserver* obs) {
    // Trying to remove from an empty collection leads to an access violation
    if (!observers_.empty())
      observers_.RemoveObserver(obs);
  }

  bool EmitNavigationEvent(const std::string& event,
                           content::NavigationHandle* navigation_handle);

  // this.emit(name, new Event(sender, message), args...);
  template <typename... Args>
  bool EmitWithSender(base::StringPiece name,
                      content::RenderFrameHost* frame,
                      electron::mojom::ElectronApiIPC::InvokeCallback callback,
                      Args&&... args) {
    DCHECK_CURRENTLY_ON(content::BrowserThread::UI);
    v8::Isolate* isolate = JavascriptEnvironment::GetIsolate();
    v8::HandleScope handle_scope(isolate);

    gin::Handle<gin_helper::internal::Event> event =
        MakeEventWithSender(isolate, frame, std::move(callback));
    if (event.IsEmpty())
      return false;
    EmitWithoutEvent(name, event, std::forward<Args>(args)...);
    return event->GetDefaultPrevented();
  }

  gin::Handle<gin_helper::internal::Event> MakeEventWithSender(
      v8::Isolate* isolate,
      content::RenderFrameHost* frame,
      electron::mojom::ElectronApiIPC::InvokeCallback callback);

  WebContents* embedder() { return embedder_; }

#if BUILDFLAG(ENABLE_ELECTRON_EXTENSIONS)
  extensions::ScriptExecutor* script_executor() {
    return script_executor_.get();
  }
#endif

  // Set the window as owner window.
  void SetOwnerWindow(NativeWindow* owner_window);
  void SetOwnerWindow(content::WebContents* web_contents,
                      NativeWindow* owner_window);
  void SetOwnerBaseWindow(absl::optional<BaseWindow*> owner_window);

  // Returns the WebContents managed by this delegate.
  content::WebContents* GetWebContents() const;

  // Returns the WebContents of devtools.
  content::WebContents* GetDevToolsWebContents() const;

  InspectableWebContents* inspectable_web_contents() const {
    return inspectable_web_contents_.get();
  }

  NativeWindow* owner_window() const { return owner_window_.get(); }

  bool is_html_fullscreen() const { return html_fullscreen_; }

  void set_fullscreen_frame(content::RenderFrameHost* rfh) {
    fullscreen_frame_ = rfh;
  }

  // mojom::ElectronApiIPC
  void Message(bool internal,
               const std::string& channel,
               blink::CloneableMessage arguments,
               content::RenderFrameHost* render_frame_host);
  void Invoke(bool internal,
              const std::string& channel,
              blink::CloneableMessage arguments,
              electron::mojom::ElectronApiIPC::InvokeCallback callback,
              content::RenderFrameHost* render_frame_host);
  void ReceivePostMessage(const std::string& channel,
                          blink::TransferableMessage message,
                          content::RenderFrameHost* render_frame_host);
  void MessageSync(
      bool internal,
      const std::string& channel,
      blink::CloneableMessage arguments,
      electron::mojom::ElectronApiIPC::MessageSyncCallback callback,
      content::RenderFrameHost* render_frame_host);
  void MessageTo(int32_t web_contents_id,
                 const std::string& channel,
                 blink::CloneableMessage arguments);
  void MessageHost(const std::string& channel,
                   blink::CloneableMessage arguments,
                   content::RenderFrameHost* render_frame_host);

  // mojom::ElectronWebContentsUtility
  void OnFirstNonEmptyLayout(content::RenderFrameHost* render_frame_host);
  void UpdateDraggableRegions(std::vector<mojom::DraggableRegionPtr> regions);
  void SetTemporaryZoomLevel(double level);
  void DoGetZoomLevel(
      electron::mojom::ElectronWebContentsUtility::DoGetZoomLevelCallback
          callback);

  void SetImageAnimationPolicy(const std::string& new_policy);

  // content::RenderWidgetHost::InputEventObserver:
  void OnInputEvent(const blink::WebInputEvent& event) override;

<<<<<<< HEAD
  void SetBackgroundColor(absl::optional<SkColor> color);
  SkRegion* draggable_region() { return draggable_region_.get(); }
=======
  SkRegion* draggable_region() {
    return force_non_draggable_ ? nullptr : draggable_region_.get();
  }

  void SetForceNonDraggable(bool force_non_draggable) {
    force_non_draggable_ = force_non_draggable;
  }
>>>>>>> ed7b5c44

  // disable copy
  WebContents(const WebContents&) = delete;
  WebContents& operator=(const WebContents&) = delete;

 private:
  // Does not manage lifetime of |web_contents|.
  WebContents(v8::Isolate* isolate, content::WebContents* web_contents);
  // Takes over ownership of |web_contents|.
  WebContents(v8::Isolate* isolate,
              std::unique_ptr<content::WebContents> web_contents,
              Type type);
  // Creates a new content::WebContents.
  WebContents(v8::Isolate* isolate, const gin_helper::Dictionary& options);
  ~WebContents() override;

  // Delete this if garbage collection has not started.
  void DeleteThisIfAlive();

  // Creates a InspectableWebContents object and takes ownership of
  // |web_contents|.
  void InitWithWebContents(std::unique_ptr<content::WebContents> web_contents,
                           ElectronBrowserContext* browser_context,
                           bool is_guest);

  void InitWithSessionAndOptions(
      v8::Isolate* isolate,
      std::unique_ptr<content::WebContents> web_contents,
      gin::Handle<class Session> session,
      const gin_helper::Dictionary& options);

#if BUILDFLAG(ENABLE_ELECTRON_EXTENSIONS)
  void InitWithExtensionView(v8::Isolate* isolate,
                             content::WebContents* web_contents,
                             extensions::mojom::ViewType view_type);
#endif

  // content::WebContentsDelegate:
  bool DidAddMessageToConsole(content::WebContents* source,
                              blink::mojom::ConsoleMessageLevel level,
                              const std::u16string& message,
                              int32_t line_no,
                              const std::u16string& source_id) override;
  bool IsWebContentsCreationOverridden(
      content::SiteInstance* source_site_instance,
      content::mojom::WindowContainerType window_container_type,
      const GURL& opener_url,
      const content::mojom::CreateNewWindowParams& params) override;
  content::WebContents* CreateCustomWebContents(
      content::RenderFrameHost* opener,
      content::SiteInstance* source_site_instance,
      bool is_new_browsing_instance,
      const GURL& opener_url,
      const std::string& frame_name,
      const GURL& target_url,
      const content::StoragePartitionConfig& partition_config,
      content::SessionStorageNamespace* session_storage_namespace) override;
  void WebContentsCreatedWithFullParams(
      content::WebContents* source_contents,
      int opener_render_process_id,
      int opener_render_frame_id,
      const content::mojom::CreateNewWindowParams& params,
      content::WebContents* new_contents) override;
  void AddNewContents(content::WebContents* source,
                      std::unique_ptr<content::WebContents> new_contents,
                      const GURL& target_url,
                      WindowOpenDisposition disposition,
                      const blink::mojom::WindowFeatures& window_features,
                      bool user_gesture,
                      bool* was_blocked) override;
  content::WebContents* OpenURLFromTab(
      content::WebContents* source,
      const content::OpenURLParams& params) override;
  void BeforeUnloadFired(content::WebContents* tab,
                         bool proceed,
                         bool* proceed_to_fire_unload) override;
  void SetContentsBounds(content::WebContents* source,
                         const gfx::Rect& pos) override;
  void CloseContents(content::WebContents* source) override;
  void ActivateContents(content::WebContents* contents) override;
  void UpdateTargetURL(content::WebContents* source, const GURL& url) override;
  bool HandleKeyboardEvent(
      content::WebContents* source,
      const content::NativeWebKeyboardEvent& event) override;
  bool PlatformHandleKeyboardEvent(
      content::WebContents* source,
      const content::NativeWebKeyboardEvent& event);
  content::KeyboardEventProcessingResult PreHandleKeyboardEvent(
      content::WebContents* source,
      const content::NativeWebKeyboardEvent& event) override;
  void ContentsZoomChange(bool zoom_in) override;
  void EnterFullscreenModeForTab(
      content::RenderFrameHost* requesting_frame,
      const blink::mojom::FullscreenOptions& options) override;
  void ExitFullscreenModeForTab(content::WebContents* source) override;
  void RendererUnresponsive(
      content::WebContents* source,
      content::RenderWidgetHost* render_widget_host,
      base::RepeatingClosure hang_monitor_restarter) override;
  void RendererResponsive(
      content::WebContents* source,
      content::RenderWidgetHost* render_widget_host) override;
  bool HandleContextMenu(content::RenderFrameHost& render_frame_host,
                         const content::ContextMenuParams& params) override;
  void FindReply(content::WebContents* web_contents,
                 int request_id,
                 int number_of_matches,
                 const gfx::Rect& selection_rect,
                 int active_match_ordinal,
                 bool final_update) override;
  void RequestExclusivePointerAccess(content::WebContents* web_contents,
                                     bool user_gesture,
                                     bool last_unlocked_by_target,
                                     bool allowed);
  void RequestToLockMouse(content::WebContents* web_contents,
                          bool user_gesture,
                          bool last_unlocked_by_target) override;
  void LostMouseLock() override;
  void RequestKeyboardLock(content::WebContents* web_contents,
                           bool esc_key_locked) override;
  void CancelKeyboardLockRequest(content::WebContents* web_contents) override;
  bool CheckMediaAccessPermission(content::RenderFrameHost* render_frame_host,
                                  const GURL& security_origin,
                                  blink::mojom::MediaStreamType type) override;
  void RequestMediaAccessPermission(
      content::WebContents* web_contents,
      const content::MediaStreamRequest& request,
      content::MediaResponseCallback callback) override;
  content::JavaScriptDialogManager* GetJavaScriptDialogManager(
      content::WebContents* source) override;
  void OnAudioStateChanged(bool audible) override;
  void UpdatePreferredSize(content::WebContents* web_contents,
                           const gfx::Size& pref_size) override;

  // content::WebContentsObserver:
  void BeforeUnloadFired(bool proceed,
                         const base::TimeTicks& proceed_time) override;
  void OnBackgroundColorChanged() override;
  void RenderFrameCreated(content::RenderFrameHost* render_frame_host) override;
  void RenderFrameDeleted(content::RenderFrameHost* render_frame_host) override;
  void RenderFrameHostChanged(content::RenderFrameHost* old_host,
                              content::RenderFrameHost* new_host) override;
  void FrameDeleted(int frame_tree_node_id) override;
  void RenderViewDeleted(content::RenderViewHost*) override;
  void PrimaryMainFrameRenderProcessGone(
      base::TerminationStatus status) override;
  void DOMContentLoaded(content::RenderFrameHost* render_frame_host) override;
  void DidFinishLoad(content::RenderFrameHost* render_frame_host,
                     const GURL& validated_url) override;
  void DidFailLoad(content::RenderFrameHost* render_frame_host,
                   const GURL& validated_url,
                   int error_code) override;
  void DidStartLoading() override;
  void DidStopLoading() override;
  void DidStartNavigation(
      content::NavigationHandle* navigation_handle) override;
  void DidRedirectNavigation(
      content::NavigationHandle* navigation_handle) override;
  void ReadyToCommitNavigation(
      content::NavigationHandle* navigation_handle) override;
  void DidFinishNavigation(
      content::NavigationHandle* navigation_handle) override;
  void WebContentsDestroyed() override;
  void NavigationEntryCommitted(
      const content::LoadCommittedDetails& load_details) override;
  void TitleWasSet(content::NavigationEntry* entry) override;
  void DidUpdateFaviconURL(
      content::RenderFrameHost* render_frame_host,
      const std::vector<blink::mojom::FaviconURLPtr>& urls) override;
  void PluginCrashed(const base::FilePath& plugin_path,
                     base::ProcessId plugin_pid) override;
  void MediaStartedPlaying(const MediaPlayerInfo& video_type,
                           const content::MediaPlayerId& id) override;
  void MediaStoppedPlaying(
      const MediaPlayerInfo& video_type,
      const content::MediaPlayerId& id,
      content::WebContentsObserver::MediaStoppedReason reason) override;
  void DidChangeThemeColor() override;
  void OnCursorChanged(const ui::Cursor& cursor) override;
  void DidAcquireFullscreen(content::RenderFrameHost* rfh) override;
  void OnWebContentsFocused(
      content::RenderWidgetHost* render_widget_host) override;
  void OnWebContentsLostFocus(
      content::RenderWidgetHost* render_widget_host) override;

  // InspectableWebContentsDelegate:
  void DevToolsReloadPage() override;

  // InspectableWebContentsViewDelegate:
  void DevToolsFocused() override;
  void DevToolsOpened() override;
  void DevToolsClosed() override;
  void DevToolsResized() override;

  ElectronBrowserContext* GetBrowserContext() const;

  void OnElectronBrowserConnectionError();

#if BUILDFLAG(ENABLE_OSR)
  OffScreenWebContentsView* GetOffScreenWebContentsView() const;
  OffScreenRenderWidgetHostView* GetOffScreenRenderWidgetHostView() const;
#endif

  // Called when received a synchronous message from renderer to
  // get the zoom level.
  void OnGetZoomLevel(content::RenderFrameHost* frame_host,
                      IPC::Message* reply_msg);

  void InitZoomController(content::WebContents* web_contents,
                          const gin_helper::Dictionary& options);

  // content::WebContentsDelegate:
  bool CanOverscrollContent() override;
  std::unique_ptr<content::EyeDropper> OpenEyeDropper(
      content::RenderFrameHost* frame,
      content::EyeDropperListener* listener) override;
  void RunFileChooser(content::RenderFrameHost* render_frame_host,
                      scoped_refptr<content::FileSelectListener> listener,
                      const blink::mojom::FileChooserParams& params) override;
  void EnumerateDirectory(content::WebContents* web_contents,
                          scoped_refptr<content::FileSelectListener> listener,
                          const base::FilePath& path) override;

  // ExclusiveAccessContext:
  Profile* GetProfile() override;
  bool IsFullscreen() const override;
  void EnterFullscreen(const GURL& url,
                       ExclusiveAccessBubbleType bubble_type,
                       const int64_t display_id) override;
  void ExitFullscreen() override;
  void UpdateExclusiveAccessExitBubbleContent(
      const GURL& url,
      ExclusiveAccessBubbleType bubble_type,
      ExclusiveAccessBubbleHideCallback bubble_first_hide_callback,
      bool notify_download,
      bool force_update) override;
  void OnExclusiveAccessUserInput() override;
  content::WebContents* GetActiveWebContents() override;
  bool CanUserExitFullscreen() const override;
  bool IsExclusiveAccessBubbleDisplayed() const override;

  bool IsFullscreenForTabOrPending(const content::WebContents* source) override;
  bool TakeFocus(content::WebContents* source, bool reverse) override;
  content::PictureInPictureResult EnterPictureInPicture(
      content::WebContents* web_contents) override;
  void ExitPictureInPicture() override;

  // InspectableWebContentsDelegate:
  void DevToolsSaveToFile(const std::string& url,
                          const std::string& content,
                          bool save_as) override;
  void DevToolsAppendToFile(const std::string& url,
                            const std::string& content) override;
  void DevToolsRequestFileSystems() override;
  void DevToolsAddFileSystem(const std::string& type,
                             const base::FilePath& file_system_path) override;
  void DevToolsRemoveFileSystem(
      const base::FilePath& file_system_path) override;
  void DevToolsIndexPath(int request_id,
                         const std::string& file_system_path,
                         const std::string& excluded_folders_message) override;
  void DevToolsOpenInNewTab(const std::string& url) override;
  void DevToolsStopIndexing(int request_id) override;
  void DevToolsSearchInPath(int request_id,
                            const std::string& file_system_path,
                            const std::string& query) override;
  void DevToolsSetEyeDropperActive(bool active) override;

  // InspectableWebContentsViewDelegate:
#if defined(TOOLKIT_VIEWS) && !BUILDFLAG(IS_MAC)
  ui::ImageModel GetDevToolsWindowIcon() override;
#endif
#if BUILDFLAG(IS_LINUX)
  void GetDevToolsWindowWMClass(std::string* name,
                                std::string* class_name) override;
#endif

  void ColorPickedInEyeDropper(int r, int g, int b, int a);

  // DevTools index event callbacks.
  void OnDevToolsIndexingWorkCalculated(int request_id,
                                        const std::string& file_system_path,
                                        int total_work);
  void OnDevToolsIndexingWorked(int request_id,
                                const std::string& file_system_path,
                                int worked);
  void OnDevToolsIndexingDone(int request_id,
                              const std::string& file_system_path);
  void OnDevToolsSearchCompleted(int request_id,
                                 const std::string& file_system_path,
                                 const std::vector<std::string>& file_paths);

  // Set fullscreen mode triggered by html api.
  void SetHtmlApiFullscreen(bool enter_fullscreen);
  // Update the html fullscreen flag in both browser and renderer.
  void UpdateHtmlApiFullscreen(bool fullscreen);

  v8::Global<v8::Value> session_;
  v8::Global<v8::Value> devtools_web_contents_;
  v8::Global<v8::Value> debugger_;

  std::unique_ptr<ElectronJavaScriptDialogManager> dialog_manager_;
  std::unique_ptr<WebViewGuestDelegate> guest_delegate_;
  std::unique_ptr<FrameSubscriber> frame_subscriber_;

#if BUILDFLAG(ENABLE_ELECTRON_EXTENSIONS)
  std::unique_ptr<extensions::ScriptExecutor> script_executor_;
#endif

  // The host webcontents that may contain this webcontents.
  WebContents* embedder_ = nullptr;

  // Whether the guest view has been attached.
  bool attached_ = false;

  // The zoom controller for this webContents.
  WebContentsZoomController* zoom_controller_ = nullptr;

  // The type of current WebContents.
  Type type_ = Type::kBrowserWindow;

  int32_t id_;

  // Request id used for findInPage request.
  uint32_t find_in_page_request_id_ = 0;

  // Whether background throttling is disabled.
  bool background_throttling_ = true;

  // Whether to enable devtools.
  bool enable_devtools_ = true;

  // Observers of this WebContents.
  base::ObserverList<ExtendedWebContentsObserver> observers_;

  v8::Global<v8::Value> pending_child_web_preferences_;

  // The window that this WebContents belongs to.
  base::WeakPtr<NativeWindow> owner_window_;

  bool offscreen_ = false;

  // Whether window is fullscreened by HTML5 api.
  bool html_fullscreen_ = false;

  // Whether window is fullscreened by window api.
  bool native_fullscreen_ = false;

  scoped_refptr<DevToolsFileSystemIndexer> devtools_file_system_indexer_;

  std::unique_ptr<ExclusiveAccessManager> exclusive_access_manager_;

  std::unique_ptr<DevToolsEyeDropper> eye_dropper_;

  ElectronBrowserContext* browser_context_;

  // The stored InspectableWebContents object.
  // Notice that inspectable_web_contents_ must be placed after
  // dialog_manager_, so we can make sure inspectable_web_contents_ is
  // destroyed before dialog_manager_, otherwise a crash would happen.
  std::unique_ptr<InspectableWebContents> inspectable_web_contents_;

  // Maps url to file path, used by the file requests sent from devtools.
  typedef std::map<std::string, base::FilePath> PathsMap;
  PathsMap saved_files_;

  // Map id to index job, used for file system indexing requests from devtools.
  typedef std::
      map<int, scoped_refptr<DevToolsFileSystemIndexer::FileSystemIndexingJob>>
          DevToolsIndexingJobsMap;
  DevToolsIndexingJobsMap devtools_indexing_jobs_;

  scoped_refptr<base::SequencedTaskRunner> file_task_runner_;

#if BUILDFLAG(ENABLE_PRINTING)
  scoped_refptr<base::TaskRunner> print_task_runner_;
#endif

  // Stores the frame thats currently in fullscreen, nullptr if there is none.
  content::RenderFrameHost* fullscreen_frame_ = nullptr;

  std::unique_ptr<SkRegion> draggable_region_;

  bool force_non_draggable_ = false;

  base::WeakPtrFactory<WebContents> weak_factory_{this};
};

}  // namespace api

}  // namespace electron

#endif  // ELECTRON_SHELL_BROWSER_API_ELECTRON_API_WEB_CONTENTS_H_<|MERGE_RESOLUTION|>--- conflicted
+++ resolved
@@ -447,10 +447,7 @@
   // content::RenderWidgetHost::InputEventObserver:
   void OnInputEvent(const blink::WebInputEvent& event) override;
 
-<<<<<<< HEAD
   void SetBackgroundColor(absl::optional<SkColor> color);
-  SkRegion* draggable_region() { return draggable_region_.get(); }
-=======
   SkRegion* draggable_region() {
     return force_non_draggable_ ? nullptr : draggable_region_.get();
   }
@@ -458,7 +455,6 @@
   void SetForceNonDraggable(bool force_non_draggable) {
     force_non_draggable_ = force_non_draggable;
   }
->>>>>>> ed7b5c44
 
   // disable copy
   WebContents(const WebContents&) = delete;
