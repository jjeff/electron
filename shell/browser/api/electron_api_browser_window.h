--- conflicted
+++ resolved
@@ -50,12 +50,6 @@
   void WebContentsDestroyed() override;
 
   // ExtendedWebContentsObserver:
-<<<<<<< HEAD
-  void OnDraggableRegionsUpdated(
-      const std::vector<mojom::DraggableRegionPtr>& regions) override;
-=======
-  void OnCloseContents() override;
->>>>>>> 4fae1af7
   void OnSetContentBounds(const gfx::Rect& rect) override;
   void OnActivateContents() override;
   void OnPageTitleUpdated(const std::u16string& title,
