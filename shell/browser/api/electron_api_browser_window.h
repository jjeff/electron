// Copyright (c) 2013 GitHub, Inc.
// Use of this source code is governed by the MIT license that can be
// found in the LICENSE file.

#ifndef ELECTRON_SHELL_BROWSER_API_ELECTRON_API_BROWSER_WINDOW_H_
#define ELECTRON_SHELL_BROWSER_API_ELECTRON_API_BROWSER_WINDOW_H_

#include <string>

#include "base/cancelable_callback.h"
#include "shell/browser/api/electron_api_base_window.h"
#include "shell/browser/api/electron_api_web_contents.h"
#include "shell/browser/ui/drag_util.h"
#include "shell/common/gin_helper/error_thrower.h"

namespace electron::api {

class BrowserWindow : public BaseWindow,
                      public content::WebContentsObserver,
                      public ExtendedWebContentsObserver {
 public:
  static gin_helper::WrappableBase* New(gin_helper::ErrorThrower thrower,
                                        gin::Arguments* args);

  static void BuildPrototype(v8::Isolate* isolate,
                             v8::Local<v8::FunctionTemplate> prototype);

  // Returns the BrowserWindow object from |native_window|.
  static v8::Local<v8::Value> From(v8::Isolate* isolate,
                                   NativeWindow* native_window);

  base::WeakPtr<BrowserWindow> GetWeakPtr() {
    return weak_factory_.GetWeakPtr();
  }

  // disable copy
  BrowserWindow(const BrowserWindow&) = delete;
  BrowserWindow& operator=(const BrowserWindow&) = delete;

 protected:
  BrowserWindow(gin::Arguments* args, const gin_helper::Dictionary& options);
  ~BrowserWindow() override;

  // content::WebContentsObserver:
  void BeforeUnloadDialogCancelled() override;
  void OnRendererUnresponsive(content::RenderProcessHost*) override;
  void OnRendererResponsive(
      content::RenderProcessHost* render_process_host) override;
  void WebContentsDestroyed() override;

  // ExtendedWebContentsObserver:
  void OnSetContentBounds(const gfx::Rect& rect) override;
  void OnActivateContents() override;
  void OnPageTitleUpdated(const std::u16string& title,
                          bool explicit_set) override;

  // NativeWindowObserver:
  void RequestPreferredWidth(int* width) override;
  void OnCloseButtonClicked(bool* prevent_default) override;
  void OnWindowIsKeyChanged(bool is_key) override;
  void UpdateWindowControlsOverlay(const gfx::Rect& bounding_rect) override;

  // BaseWindow:
  void OnWindowBlur() override;
  void OnWindowFocus() override;
  void OnWindowLeaveFullScreen() override;
  void CloseImmediately() override;
  void Focus() override;
  void Blur() override;
  void SetBackgroundColor(const std::string& color_name) override;
<<<<<<< HEAD
  void SetBrowserView(
      absl::optional<gin::Handle<BrowserView>> browser_view) override;
=======
  void OnWindowShow() override;
  void OnWindowHide() override;
>>>>>>> ba3b647f

  // BrowserWindow APIs.
  void FocusOnWebView();
  void BlurWebView();
  bool IsWebViewFocused();
  v8::Local<v8::Value> GetWebContents(v8::Isolate* isolate);
#if BUILDFLAG(IS_WIN)
  void SetTitleBarOverlay(const gin_helper::Dictionary& options,
                          gin_helper::Arguments* args);
#endif

 private:
  // Helpers.

  // Schedule a notification unresponsive event.
  void ScheduleUnresponsiveEvent(int ms);

  // Dispatch unresponsive event to observers.
  void NotifyWindowUnresponsive();

  // Closure that would be called when window is unresponsive when closing,
  // it should be cancelled when we can prove that the window is responsive.
  base::CancelableRepeatingClosure window_unresponsive_closure_;

  v8::Global<v8::Value> web_contents_;
  v8::Global<v8::Value> web_contents_view_;
  base::WeakPtr<api::WebContents> api_web_contents_;

  base::WeakPtrFactory<BrowserWindow> weak_factory_{this};
};

}  // namespace electron::api

#endif  // ELECTRON_SHELL_BROWSER_API_ELECTRON_API_BROWSER_WINDOW_H_<|MERGE_RESOLUTION|>--- conflicted
+++ resolved
@@ -68,13 +68,6 @@
   void Focus() override;
   void Blur() override;
   void SetBackgroundColor(const std::string& color_name) override;
-<<<<<<< HEAD
-  void SetBrowserView(
-      absl::optional<gin::Handle<BrowserView>> browser_view) override;
-=======
-  void OnWindowShow() override;
-  void OnWindowHide() override;
->>>>>>> ba3b647f
 
   // BrowserWindow APIs.
   void FocusOnWebView();
